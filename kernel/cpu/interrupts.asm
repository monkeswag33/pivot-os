bits 64
extern exception_handler

%macro isr_err_stub 1
isr_stub_%+%1:
<<<<<<< HEAD
=======
    mov rdi, %+%1
>>>>>>> 779c8739
    call exception_handler
    iretq
%endmacro

%macro isr_no_err_stub 1
isr_stub_%+%1:
<<<<<<< HEAD
=======
    mov rdi, %+%1
>>>>>>> 779c8739
    call exception_handler
    iretq
%endmacro

isr_no_err_stub 0
isr_no_err_stub 1
isr_no_err_stub 2
isr_no_err_stub 3
isr_no_err_stub 4
isr_no_err_stub 5
isr_no_err_stub 6
isr_no_err_stub 7
isr_err_stub 8
isr_no_err_stub 9
isr_err_stub 10
isr_err_stub 11
isr_err_stub 12
isr_err_stub 13
isr_err_stub 14
isr_no_err_stub 15
isr_no_err_stub 16
isr_err_stub 17
isr_no_err_stub 18
isr_no_err_stub 19
isr_no_err_stub 20
isr_no_err_stub 21
isr_no_err_stub 22
isr_no_err_stub 23
isr_no_err_stub 24
isr_no_err_stub 25
isr_no_err_stub 26
isr_no_err_stub 27
isr_no_err_stub 28
isr_no_err_stub 29
isr_err_stub 30
isr_no_err_stub 31

global isr_stub_table
isr_stub_table:
%assign i 0
%rep 32
    dq isr_stub_%+i
%assign i i+1
%endrep<|MERGE_RESOLUTION|>--- conflicted
+++ resolved
@@ -3,20 +3,14 @@
 
 %macro isr_err_stub 1
 isr_stub_%+%1:
-<<<<<<< HEAD
-=======
     mov rdi, %+%1
->>>>>>> 779c8739
     call exception_handler
     iretq
 %endmacro
 
 %macro isr_no_err_stub 1
 isr_stub_%+%1:
-<<<<<<< HEAD
-=======
     mov rdi, %+%1
->>>>>>> 779c8739
     call exception_handler
     iretq
 %endmacro
