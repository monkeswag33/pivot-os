#include "bootparam.h"
#include "string.h"
#include "screen.h"
#include "gdt.h"
#include "idt.h"
<<<<<<< HEAD
=======
#include "log.h"
>>>>>>> 779c8739

bootparam_t* bootp;

/**
 * Example "kernel"
 */
void _start(bootparam_t *bootpar)
{
    bootp = bootpar;
    init_screen();
<<<<<<< HEAD
    print_string("Hello World from kernel");
    // load_gdt();
    // load_idt();

    // asm ("int $2");
=======
    load_gdt();
    load_idt();

>>>>>>> 779c8739
    for (;;);
}<|MERGE_RESOLUTION|>--- conflicted
+++ resolved
@@ -3,10 +3,7 @@
 #include "screen.h"
 #include "gdt.h"
 #include "idt.h"
-<<<<<<< HEAD
-=======
 #include "log.h"
->>>>>>> 779c8739
 
 bootparam_t* bootp;
 
@@ -17,16 +14,8 @@
 {
     bootp = bootpar;
     init_screen();
-<<<<<<< HEAD
-    print_string("Hello World from kernel");
-    // load_gdt();
-    // load_idt();
-
-    // asm ("int $2");
-=======
     load_gdt();
     load_idt();
 
->>>>>>> 779c8739
     for (;;);
 }