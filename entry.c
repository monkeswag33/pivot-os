#include <efi.h>
#include <efilib.h>

<<<<<<< HEAD
EFI_STATUS
efi_main (EFI_HANDLE image, EFI_SYSTEM_TABLE *systab) {
    EFI_STATUS status = uefi_call_wrapper(systab->ConOut->OutputString, 2, systab->ConOut, L"Hello World\n");
    return status;
=======
#define ELFMAG      "\177ELF"
#define SELFMAG     4
#define EI_CLASS    4       /* File class byte index */
#define ELFCLASS64  2       /* 64-bit objects */
#define EI_DATA     5       /* Data encoding byte index */
#define ELFDATA2LSB 1       /* 2's complement, little endian */
#define ET_EXEC     2       /* Executable file */
#define PT_LOAD     1       /* Loadable program segment */
#ifdef __x86_64__
#define EM_MACH     62      /* AMD x86-64 architecture */
#endif
#ifdef __aarch64__
#define EM_MACH     183     /* ARM aarch64 architecture */
#endif

typedef struct
{
    uint8_t  e_ident[16];   /* Magic number and other info */
    uint16_t e_type;        /* Object file type */
    uint16_t e_machine;     /* Architecture */
    uint32_t e_version;     /* Object file version */
    uint64_t e_entry;       /* Entry point virtual address */
    uint64_t e_phoff;       /* Program header table file offset */
    uint64_t e_shoff;       /* Section header table file offset */
    uint32_t e_flags;       /* Processor-specific flags */
    uint16_t e_ehsize;      /* ELF header size in bytes */
    uint16_t e_phentsize;   /* Program header table entry size */
    uint16_t e_phnum;       /* Program header table entry count */
    uint16_t e_shentsize;   /* Section header table entry size */
    uint16_t e_shnum;       /* Section header table entry count */
    uint16_t e_shstrndx;    /* Section header string table index */
} Elf64_Ehdr;

typedef struct
{
    uint32_t p_type;        /* Segment type */
    uint32_t p_flags;       /* Segment flags */
    uint64_t p_offset;      /* Segment file offset */
    uint64_t p_vaddr;       /* Segment virtual address */
    uint64_t p_paddr;       /* Segment physical address */
    uint64_t p_filesz;      /* Segment size in file */
    uint64_t p_memsz;       /* Segment size in memory */
    uint64_t p_align;       /* Segment alignment */
} Elf64_Phdr;

/**
 * Load an ELF executable and pass control over for good
 */
int main(int argc, char **argv)
{
    FILE *f;
    char *buff;
    long int size;
    Elf64_Ehdr *elf;
    Elf64_Phdr *phdr;
    uintptr_t entry;
    bootparam_t bootp;
    efi_status_t status;
    efi_guid_t gopGuid = EFI_GRAPHICS_OUTPUT_PROTOCOL_GUID;
    efi_gop_t *gop = NULL;
    int i;

    /* load the file */
    if((f = fopen("\\kernel.elf", "r"))) {
        fseek(f, 0, SEEK_END);
        size = ftell(f);
        fseek(f, 0, SEEK_SET);
        buff = malloc(size + 1);
        if(!buff) {
            fprintf(stderr, "unable to allocate memory\n");
            return 1;
        }
        fread(buff, size, 1, f);
        fclose(f);
    } else {
        fprintf(stderr, "Unable to open file\n");
        return 0;
    }

    /* set up boot parameters passed to the "kernel" */
    memset(&bootp, 0, sizeof(bootparam_t));
    status = BS->LocateProtocol(&gopGuid, NULL, (void**)&gop);
    if(!EFI_ERROR(status) && gop) {
        status = gop->SetMode(gop, 0);
        ST->ConOut->Reset(ST->ConOut, 0);
        ST->StdErr->Reset(ST->StdErr, 0);
        if(EFI_ERROR(status)) {
            fprintf(stderr, "unable to set video mode\n");
            return 0;
        }
        
        bootp.framebuffer = (uint8_t*) gop->Mode->FrameBufferBase;
        bootp.width = gop->Mode->Information->HorizontalResolution;
        bootp.height = gop->Mode->Information->VerticalResolution;
        bootp.pitch = sizeof(unsigned int) * gop->Mode->Information->PixelsPerScanLine;
    } else {
        fprintf(stderr, "unable to get graphics output protocol\n");
        return 0;
    }
    if(argc > 1) {
        bootp.argc = argc - 1;
        bootp.argv = (char**)malloc(argc * sizeof(char*));
        if(bootp.argv) {
            for(i = 0; i < bootp.argc; i++)
                if((bootp.argv[i] = (char*)malloc(strlen(argv[i + 1]) + 1)))
                    strcpy(bootp.argv[i], argv[i + 1]);
            bootp.argv[i] = NULL;
        }
    }

    /* is it a valid ELF executable for this architecture? */
    elf = (Elf64_Ehdr *)buff;
    if(!memcmp(elf->e_ident, ELFMAG, SELFMAG) &&    /* magic match? */
        elf->e_ident[EI_CLASS] == ELFCLASS64 &&     /* 64 bit? */
        elf->e_ident[EI_DATA] == ELFDATA2LSB &&     /* LSB? */
        elf->e_type == ET_EXEC &&                   /* executable object? */
        elf->e_machine == EM_MACH &&                /* architecture match? */
        elf->e_phnum > 0) {                         /* has program headers? */
            /* load segments */
            for(phdr = (Elf64_Phdr *)(buff + elf->e_phoff), i = 0;
                i < elf->e_phnum;
                i++, phdr = (Elf64_Phdr *)((uint8_t *)phdr + elf->e_phentsize)) {
                    if(phdr->p_type == PT_LOAD) {
                        memcpy((void*)phdr->p_vaddr, buff + phdr->p_offset, phdr->p_filesz);
                        memset((void*)(phdr->p_vaddr + phdr->p_filesz), 0, phdr->p_memsz - phdr->p_filesz);
                    }
                }
            entry = elf->e_entry;
    } else {
        fprintf(stderr, "not a valid ELF executable for this architecture\n");
        return 0;
    }
    /* free resources */
    free(buff);

    /* exit this UEFI bullshit */
    if(exit_bs()) {
        fprintf(stderr,
            "Ph'nglui mglw'nafh Chtulu R'lyeh wgah'nagl fhtagn\n"
            "(Hastur has a hold on us and won't let us go)\n");
        return 0;
    }

    /* execute the "kernel" */
    (*((void(* __attribute__((sysv_abi)))(bootparam_t *))(entry)))(&bootp);
    /* failsafe, should never return just in case */
    while(1);

    return 0;
>>>>>>> 9f6f4df2
}<|MERGE_RESOLUTION|>--- conflicted
+++ resolved
@@ -1,12 +1,7 @@
-#include <efi.h>
-#include <efilib.h>
+#include "bootparam.h"
+#include <uefi.h>
 
-<<<<<<< HEAD
-EFI_STATUS
-efi_main (EFI_HANDLE image, EFI_SYSTEM_TABLE *systab) {
-    EFI_STATUS status = uefi_call_wrapper(systab->ConOut->OutputString, 2, systab->ConOut, L"Hello World\n");
-    return status;
-=======
+/*** ELF64 defines and structs ***/
 #define ELFMAG      "\177ELF"
 #define SELFMAG     4
 #define EI_CLASS    4       /* File class byte index */
@@ -156,5 +151,4 @@
     while(1);
 
     return 0;
->>>>>>> 9f6f4df2
 }